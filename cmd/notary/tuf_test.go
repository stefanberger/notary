package main

import (
	"net/http"
	"net/http/httptest"
	"os"
	"path/filepath"
	"testing"

	"github.com/spf13/cobra"
	"github.com/spf13/viper"
	"github.com/stretchr/testify/require"
)

func TestTokenAuth(t *testing.T) {
	var (
		baseTransport = &http.Transport{}
		gun           = "test"
	)
	auth, err := tokenAuth("https://localhost:9999", baseTransport, gun, readOnly)
	require.NoError(t, err)
	require.Nil(t, auth)
}

func TestAdminTokenAuth(t *testing.T) {
	var (
		baseTransport = &http.Transport{}
		gun           = "test"
	)
	auth, err := tokenAuth("https://localhost:9999", baseTransport, gun, admin)
	require.NoError(t, err)
	require.Nil(t, auth)
}

func StatusOKTestHandler(w http.ResponseWriter, r *http.Request) {
	w.WriteHeader(200)
	w.Write([]byte("{}"))
}

func TestTokenAuth200Status(t *testing.T) {
	var (
		baseTransport = &http.Transport{}
		gun           = "test"
	)
	s := httptest.NewServer(http.HandlerFunc(NotAuthorizedTestHandler))
	defer s.Close()

	auth, err := tokenAuth(s.URL, baseTransport, gun, readOnly)
	require.NoError(t, err)
	require.NotNil(t, auth)
}

func TestAdminTokenAuth200Status(t *testing.T) {
	var (
		baseTransport = &http.Transport{}
		gun           = "test"
	)
	s := httptest.NewServer(http.HandlerFunc(NotAuthorizedTestHandler))
	defer s.Close()

	auth, err := tokenAuth(s.URL, baseTransport, gun, admin)
	require.NoError(t, err)
	require.NotNil(t, auth)
}

func NotAuthorizedTestHandler(w http.ResponseWriter, r *http.Request) {
	w.WriteHeader(401)
}

func TestTokenAuth401Status(t *testing.T) {
	var (
		baseTransport = &http.Transport{}
		gun           = "test"
	)
	s := httptest.NewServer(http.HandlerFunc(NotAuthorizedTestHandler))
	defer s.Close()

	auth, err := tokenAuth(s.URL, baseTransport, gun, readOnly)
	require.NoError(t, err)
	require.NotNil(t, auth)
}

func TestAdminTokenAuth401Status(t *testing.T) {
	var (
		baseTransport = &http.Transport{}
		gun           = "test"
	)
	s := httptest.NewServer(http.HandlerFunc(NotAuthorizedTestHandler))
	defer s.Close()

	auth, err := tokenAuth(s.URL, baseTransport, gun, admin)
	require.NoError(t, err)
	require.NotNil(t, auth)
}

func NotFoundTestHandler(w http.ResponseWriter, r *http.Request) {
	w.WriteHeader(404)
}

func TestTokenAuthNon200Non401Status(t *testing.T) {
	var (
		baseTransport = &http.Transport{}
		gun           = "test"
	)
	s := httptest.NewServer(http.HandlerFunc(NotFoundTestHandler))
	defer s.Close()

	auth, err := tokenAuth(s.URL, baseTransport, gun, readOnly)
	require.NoError(t, err)
	require.Nil(t, auth)
}

func TestAdminTokenAuthNon200Non401Status(t *testing.T) {
	var (
		baseTransport = &http.Transport{}
		gun           = "test"
	)
	s := httptest.NewServer(http.HandlerFunc(NotFoundTestHandler))
	defer s.Close()

	auth, err := tokenAuth(s.URL, baseTransport, gun, admin)
	require.NoError(t, err)
	require.Nil(t, auth)
}

func TestStatusUnstageAndReset(t *testing.T) {
	setUp(t)
	tempBaseDir := tempDirWithConfig(t, "{}")
	defer os.RemoveAll(tempBaseDir)

	tc := &tufCommander{
		configGetter: func() (*viper.Viper, error) {
			v := viper.New()
			v.SetDefault("trust_dir", tempBaseDir)
			return v, nil
		},
	}

	// run a reset with an empty changelist and make sure it succeeds
	tc.resetAll = true
	err := tc.tufReset(&cobra.Command{}, []string{"gun"})
	require.NoError(t, err)

	// add some targets
	tc.sha256 = "88b76b34ab83a9e4d5abe3697950fb73f940aab1aa5b534f80cf9de9708942be"
	err = tc.tufAddByHash(&cobra.Command{}, []string{"gun", "test1", "100"})
	require.NoError(t, err)
	tc.sha256 = "4a7c203ce63b036a1999ea74eebd307c338368eb2b32218b722de6c5fdc7f016"
	err = tc.tufAddByHash(&cobra.Command{}, []string{"gun", "test2", "100"})
	require.NoError(t, err)
	tc.sha256 = "64bd0565907a6a55fc66fd828a71dbadd976fa875d0a3869f53d02eb8710ecb4"
	err = tc.tufAddByHash(&cobra.Command{}, []string{"gun", "test3", "100"})
	require.NoError(t, err)
	tc.sha256 = "9d9e890af64dd0f44b8a1538ff5fa0511cc31bf1ab89f3a3522a9a581a70fad8"
	err = tc.tufAddByHash(&cobra.Command{}, []string{"gun", "test4", "100"})
	require.NoError(t, err)

	out, err := runCommand(t, tempBaseDir, "status", "gun")
	require.NoError(t, err)
	require.Contains(t, out, "test1")
	require.Contains(t, out, "test2")
	require.Contains(t, out, "test3")
	require.Contains(t, out, "test4")

<<<<<<< HEAD
	_, err = runCommand(t, tempBaseDir, "status", "gun", "--unstage", "-1,1,3,10")
=======
	_, err = runCommand(t, tempBaseDir, "reset", "gun", "-n", "-1,1,3,10")
>>>>>>> 3b5c8ad9
	require.NoError(t, err)

	out, err = runCommand(t, tempBaseDir, "status", "gun")
	require.NoError(t, err)
	require.Contains(t, out, "test1")
	require.NotContains(t, out, "test2")
	require.Contains(t, out, "test3")
	require.NotContains(t, out, "test4")

	_, err = runCommand(t, tempBaseDir, "reset", "gun", "--all")
	require.NoError(t, err)

	out, err = runCommand(t, tempBaseDir, "status", "gun")
	require.NoError(t, err)
	require.NotContains(t, out, "test1")
	require.NotContains(t, out, "test2")
	require.NotContains(t, out, "test3")
	require.NotContains(t, out, "test4")

}

func TestGetTrustPinningErrors(t *testing.T) {
	setUp(t)
	invalidTrustPinConfig := tempDirWithConfig(t, `{
		"trust_pinning": {
		    "certs": {
		        "repo3": [60, "abc", [1, 2, 3]]
		    }
		 }
	}`)
	defer os.RemoveAll(invalidTrustPinConfig)

	tc := &tufCommander{
		// returns a nil pointer
		configGetter: func() (*viper.Viper, error) {
			v := viper.New()
			v.SetConfigFile(filepath.Join(invalidTrustPinConfig, "config.json"))
			v.ReadInConfig()
			return v, nil
		},
	}
	require.Error(t, tc.tufStatus(&cobra.Command{}, []string{"gun"}))
<<<<<<< HEAD
=======
	tc.resetAll = true
	require.Error(t, tc.tufReset(&cobra.Command{}, []string{"gun"}))
>>>>>>> 3b5c8ad9
	require.Error(t, tc.tufDeleteGUN(&cobra.Command{}, []string{"gun"}))
	require.Error(t, tc.tufInit(&cobra.Command{}, []string{"gun"}))
	require.Error(t, tc.tufPublish(&cobra.Command{}, []string{"gun"}))
	require.Error(t, tc.tufVerify(&cobra.Command{}, []string{"gun", "target", "file"}))
	require.Error(t, tc.tufLookup(&cobra.Command{}, []string{"gun", "target"}))
	require.Error(t, tc.tufList(&cobra.Command{}, []string{"gun"}))
	require.Error(t, tc.tufAdd(&cobra.Command{}, []string{"gun", "target", "file"}))
	require.Error(t, tc.tufRemove(&cobra.Command{}, []string{"gun", "target", "file"}))
	require.Error(t, tc.tufWitness(&cobra.Command{}, []string{"gun", "targets/role"}))
	tc.sha256 = "88b76b34ab83a9e4d5abe3697950fb73f940aab1aa5b534f80cf9de9708942be"
	require.Error(t, tc.tufAddByHash(&cobra.Command{}, []string{"gun", "test1", "100"}))
}<|MERGE_RESOLUTION|>--- conflicted
+++ resolved
@@ -162,11 +162,7 @@
 	require.Contains(t, out, "test3")
 	require.Contains(t, out, "test4")
 
-<<<<<<< HEAD
-	_, err = runCommand(t, tempBaseDir, "status", "gun", "--unstage", "-1,1,3,10")
-=======
 	_, err = runCommand(t, tempBaseDir, "reset", "gun", "-n", "-1,1,3,10")
->>>>>>> 3b5c8ad9
 	require.NoError(t, err)
 
 	out, err = runCommand(t, tempBaseDir, "status", "gun")
@@ -209,11 +205,8 @@
 		},
 	}
 	require.Error(t, tc.tufStatus(&cobra.Command{}, []string{"gun"}))
-<<<<<<< HEAD
-=======
 	tc.resetAll = true
 	require.Error(t, tc.tufReset(&cobra.Command{}, []string{"gun"}))
->>>>>>> 3b5c8ad9
 	require.Error(t, tc.tufDeleteGUN(&cobra.Command{}, []string{"gun"}))
 	require.Error(t, tc.tufInit(&cobra.Command{}, []string{"gun"}))
 	require.Error(t, tc.tufPublish(&cobra.Command{}, []string{"gun"}))
